"""Wrappers around LlamaCpp for Yandex GPT models."""

from collections import namedtuple

from huggingface_hub import hf_hub_download
from langchain_community.llms import LlamaCpp
from langchain_community.embeddings import LlamaCppEmbeddings
from langchain_core.embeddings import Embeddings
from langchain_core.prompt_values import ChatPromptValue
from langchain_core.runnables.config import ensure_config
from langchain_core.messages.utils import convert_to_messages
import structlog

logger = structlog.get_logger(__name__)

from backend.cache import cache_response
import structlog

logger = structlog.get_logger(__name__)


YaGPTResponse = namedtuple("YaGPTResponse", ["speaker", "text"])


class YaLLM:
    """Asynchronous wrapper around ``LlamaCpp`` for text generation."""

    def __init__(self) -> None:
        """Download the model and prepare the ``LlamaCpp`` instance."""
        logger.info("download model")
        hf_hub_download(
            "yandex/YandexGPT-5-Lite-8B-instruct-GGUF",
            "YandexGPT-5-Lite-8B-instruct-Q4_K_M.gguf",
            local_dir=".",
        )
        self.llama = LlamaCpp(
            model_path="YandexGPT-5-Lite-8B-instruct-Q4_K_M.gguf",
            n_ctx=32768,
            use_mlock=True,
            n_gpu_layers=-1,
            verbose=False,
            n_batch=512,
        )
        logger.info("model ready")

    @cache_response
    async def respond(
        self, session: list[dict[str, str]], starting_prompt: list[dict[str, str]]
<<<<<<< HEAD
    ) -> list[YaGPTResponse]:
=======
    ) -> str:
>>>>>>> 3487bb64
        """Generate a response for ``session`` using ``starting_prompt``.

        Parameters
        ----------
        session:
            Conversation history sent to the model.
        starting_prompt:
            Initial system messages prepended to ``session``.

        Returns
        -------
<<<<<<< HEAD
        list[YaGPTResponse]
            Processed model output wrapped in ``YaGPTResponse`` named tuples.
=======
        str
            Text of the assistant reply.
>>>>>>> 3487bb64
        """
        session = convert_to_messages(starting_prompt + session)
        config = ensure_config(None)

        responses = await self.llama.agenerate_prompt(
            [ChatPromptValue(messages=session)],
            stop=None,
            callbacks=config.get("callbacks"),
            tags=config.get("tags"),
            metadata=config.get("metadata"),
            run_name=config.get("run_name"),
            run_id=config.pop("run_id", None),
        )
        processed = []

        for response in responses.generations[0]:
            speaker = "AI"
            ai_answer_start = f"{speaker}: "
            position = response.text.find(ai_answer_start)

            text = response.text[position + len(ai_answer_start) - 1 :]
            processed.append(YaGPTResponse(speaker, text))

        logger.info("generated", count=len(processed))
<<<<<<< HEAD
        return processed
=======
        return processed[-1].text if processed else ""
>>>>>>> 3487bb64


class YaLLMEmbeddings:
    """Provide embeddings model compatible with ``langchain``."""

    def __init__(self) -> None:
        """Download the embeddings model and initialize the wrapper."""
        logger.info("download embeddings model")
        hf_hub_download(
            "yandex/YandexGPT-5-Lite-8B-instruct-GGUF",
            "YandexGPT-5-Lite-8B-instruct-Q4_K_M.gguf",
            local_dir=".",
        )
        self.embeddings = LlamaCppEmbeddings(
            model_path="YandexGPT-5-Lite-8B-instruct-Q4_K_M.gguf",
            n_ctx=32768,
            n_gpu_layers=-1,
            verbose=False,
            n_batch=512,
        )

    def get_embeddings_model(self) -> Embeddings:
        """Return the underlying embeddings implementation.

        This model can be passed directly to ``langchain`` vector stores.
        """

        logger.info("embeddings ready")
        return self.embeddings<|MERGE_RESOLUTION|>--- conflicted
+++ resolved
@@ -46,11 +46,7 @@
     @cache_response
     async def respond(
         self, session: list[dict[str, str]], starting_prompt: list[dict[str, str]]
-<<<<<<< HEAD
     ) -> list[YaGPTResponse]:
-=======
-    ) -> str:
->>>>>>> 3487bb64
         """Generate a response for ``session`` using ``starting_prompt``.
 
         Parameters
@@ -62,13 +58,8 @@
 
         Returns
         -------
-<<<<<<< HEAD
         list[YaGPTResponse]
             Processed model output wrapped in ``YaGPTResponse`` named tuples.
-=======
-        str
-            Text of the assistant reply.
->>>>>>> 3487bb64
         """
         session = convert_to_messages(starting_prompt + session)
         config = ensure_config(None)
@@ -93,11 +84,7 @@
             processed.append(YaGPTResponse(speaker, text))
 
         logger.info("generated", count=len(processed))
-<<<<<<< HEAD
         return processed
-=======
-        return processed[-1].text if processed else ""
->>>>>>> 3487bb64
 
 
 class YaLLMEmbeddings:
