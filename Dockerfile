--- conflicted
+++ resolved
@@ -1,4 +1,3 @@
-<<<<<<< HEAD
 #############################################
 # Build stage
 #############################################
@@ -17,16 +16,6 @@
 COPY pyproject.toml uv.lock ./
 
 # Правильная установка зависимостей через uv.lock
-=======
-### ---------- Build stage ----------
-FROM python:3.10-slim AS build
-
-# Кэши ускоряют Linux/arm64 сборку на Docker Desktop (Apple Silicon)
-ARG APT_CACHE_ID=apt-cache
-ARG UV_CACHE_ID=uv-cache
-
-# Базовые пакеты для сборки wheels (компилятор и т.д.)
->>>>>>> d305e5c0
 RUN --mount=type=cache,target=/var/cache/apt,sharing=locked,id=${APT_CACHE_ID} \
     bash -euxo pipefail -c '\
       export DEBIAN_FRONTEND=noninteractive; \
@@ -46,23 +35,14 @@
 RUN --mount=type=cache,target=/root/.cache/uv,sharing=locked,id=${UV_CACHE_ID} \
     bash -euxo pipefail -c '\
       pip install --no-cache-dir "uv>=0.8"; \
-<<<<<<< HEAD
       uv pip sync --system --no-cache pyproject.toml; \
       apt-get purge -y --auto-remove git cmake build-essential python3-dev ninja-build; \
       apt-get clean; rm -rf /var/lib/apt/lists/* \
-=======
-      if [ -f uv.lock ]; then \
-        uv pip sync --system uv.lock; \
-      else \
-        uv pip install --system --no-cache --requirements pyproject.toml; \
-      fi \
->>>>>>> d305e5c0
     '
 
 # Остальной исходный код
 COPY . .
 
-<<<<<<< HEAD
 #############################################
 # Runtime stage
 #############################################
@@ -81,23 +61,6 @@
       apt-get update && \
       apt-get install -y --no-install-recommends ca-certificates curl && \
       apt-get clean && rm -rf /var/lib/apt/lists/* \
-=======
-### ---------- Runtime stage ----------
-FROM python:3.10-slim AS runtime
-
-# Минимально необходимые рантайм-зависимости
-# - libopenblas0-pthread: so-шки для numpy/scipy на Debian bookworm (arm64)
-# - curl/ca-certificates: для healthcheck и любых http-пингов
-ARG APT_CACHE_ID=apt-cache-runtime
-RUN --mount=type=cache,target=/var/cache/apt,sharing=locked,id=${APT_CACHE_ID} \
-    bash -euxo pipefail -c '\
-      export DEBIAN_FRONTEND=noninteractive; \
-      apt-get update; \
-      apt-get install -y --no-install-recommends \
-        libopenblas0-pthread curl ca-certificates; \
-      apt-get clean; \
-      rm -rf /var/lib/apt/lists/* \
->>>>>>> d305e5c0
     '
 
 # Переносим установленный питон/пакеты и приложение
@@ -105,7 +68,6 @@
 COPY --from=build /src /app
 WORKDIR /app
 
-<<<<<<< HEAD
 # Healthcheck и старт-скрипт
 COPY scripts/healthcheck.py /app/scripts/healthcheck.py
 COPY scripts/start-web.sh   /app/scripts/start-web.sh
@@ -117,35 +79,4 @@
 HEALTHCHECK --interval=30s --timeout=5s --retries=5 CMD python /app/scripts/healthcheck.py || exit 1
 
 # Стартуем через скрипт (uvicorn + опции)
-CMD ["/app/scripts/start-web.sh"]
-=======
-# Мягкие настройки для слабых CPU/ноутбуков
-ENV PYTHONUNBUFFERED=1 \
-    UVICORN_WORKERS=1 \
-    OMP_NUM_THREADS=1 \
-    OPENBLAS_NUM_THREADS=1 \
-    MKL_NUM_THREADS=1 \
-    NUMEXPR_MAX_THREADS=1 \
-    TOKENIZERS_PARALLELISM=false \
-    PORT=8000
-
-# Неблокирующий healthcheck: сначала пытаемся /healthz, потом /health, иначе TCP-порт
-HEALTHCHECK --interval=15s --timeout=3s --start-period=20s --retries=10 \
-  CMD bash -lc '\
-    (curl -fsS http://127.0.0.1:${PORT}/healthz || \
-     curl -fsS http://127.0.0.1:${PORT}/health  || \
-     python - <<PY \
-import os, socket, sys; \
- p=int(os.environ.get("PORT","8000")); \
- s=socket.socket(); \
- s.settimeout(2); \
- ok=False \
- try: s.connect(("127.0.0.1",p)); ok=True \
- except Exception: pass \
- finally: s.close() \
- sys.exit(0 if ok else 1) \
-PY \
-    ) >/dev/null 2>&1 || exit 1'
-
-## Команда старта берётся из docker-compose; здесь ничего не переопределяем.
->>>>>>> d305e5c0
+CMD ["/app/scripts/start-web.sh"]