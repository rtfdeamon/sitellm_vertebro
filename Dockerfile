--- conflicted
+++ resolved
@@ -1,4 +1,3 @@
-<<<<<<< HEAD
 ### ---------- Build stage ----------
 FROM python:3.10-slim AS build
 
@@ -7,26 +6,6 @@
 ARG UV_CACHE_ID=uv-cache
 
 # Базовые пакеты для сборки wheels (компилятор и т.д.)
-=======
-#############################################
-# Build stage
-#############################################
-FROM python:3.10-slim AS build
-
-ARG APT_CACHE_ID=apt-cache-app
-ARG UV_CACHE_ID=uv-cache-app
-
-ENV PIP_DISABLE_PIP_VERSION_CHECK=on \
-    PYTHONDONTWRITEBYTECODE=1 \
-    PYTHONUNBUFFERED=1
-
-WORKDIR /src
-
-# Ставим только lock + project-метаданные
-COPY pyproject.toml uv.lock ./
-
-# Правильная установка зависимостей через uv.lock
->>>>>>> 908093be
 RUN --mount=type=cache,target=/var/cache/apt,sharing=locked,id=${APT_CACHE_ID} \
     bash -euxo pipefail -c '\
       export DEBIAN_FRONTEND=noninteractive; \
@@ -40,29 +19,16 @@
 WORKDIR /src
 COPY pyproject.toml uv.lock ./
 
-<<<<<<< HEAD
 # Устанавливаем зависимости из pyproject.toml
 RUN --mount=type=cache,target=/root/.cache/uv,sharing=locked,id=${UV_CACHE_ID} \
     bash -euxo pipefail -c '\
       pip install --no-cache-dir "uv>=0.8"; \
       uv pip install --system --no-cache --requirements pyproject.toml; \
-=======
-# Корректная установка зависимостей через uv:
-# 1) если есть uv.lock → воспроизводимая установка
-# 2) иначе читаем зависимости из pyproject.toml
-RUN --mount=type=cache,target=/root/.cache/uv,sharing=locked,id=${UV_CACHE_ID} \
-    bash -euxo pipefail -c '\
-      pip install --no-cache-dir "uv>=0.8"; \
-      uv pip sync --system --no-cache pyproject.toml; \
-      apt-get purge -y --auto-remove git cmake build-essential python3-dev ninja-build; \
-      apt-get clean; rm -rf /var/lib/apt/lists/* \
->>>>>>> 908093be
     '
 
 # Остальной исходный код
 COPY . .
 
-<<<<<<< HEAD
 ### ---------- Runtime stage ----------
 FROM python:3.10-slim AS runtime
 
@@ -81,34 +47,12 @@
         curl ca-certificates; \
       apt-get clean; \
       rm -rf /var/lib/apt/lists/* \
-=======
-#############################################
-# Runtime stage
-#############################################
-FROM python:3.10-slim AS runtime
-
-ENV PYTHONDONTWRITEBYTECODE=1 \
-    PYTHONUNBUFFERED=1 \
-    HOST=0.0.0.0 \
-    PORT=8000 \
-    APP_MODULE=app.main:app \
-    WEB_CONCURRENCY=1 \
-    HEALTHCHECK_URL=http://127.0.0.1:8000/health
-
-# В рантайм добавляем curl для healthcheck'ов из деплой-скрипта
-RUN bash -euxo pipefail -c '\
-      apt-get update && \
-      apt-get install -y --no-install-recommends ca-certificates curl && \
-      apt-get clean && rm -rf /var/lib/apt/lists/* \
->>>>>>> 908093be
     '
 
-# Переносим установленный питон/пакеты и приложение
 COPY --from=build /usr/local /usr/local
 COPY --from=build /src /app
 WORKDIR /app
 
-<<<<<<< HEAD
 # Мягкие настройки для слабых CPU/ноутбуков
 ENV PYTHONUNBUFFERED=1 \
     UVICORN_WORKERS=1 \
@@ -138,18 +82,4 @@
 PY \
     ) >/dev/null 2>&1 || exit 1'
 
-## Команда старта берётся из docker-compose; здесь ничего не переопределяем.
-=======
-# Healthcheck и старт-скрипт
-COPY scripts/healthcheck.py /app/scripts/healthcheck.py
-COPY scripts/start-web.sh   /app/scripts/start-web.sh
-RUN chmod +x /app/scripts/start-web.sh
-
-EXPOSE 8000
-
-# Встроенный healthcheck на Python (без внешних утилит)
-HEALTHCHECK --interval=30s --timeout=5s --retries=5 CMD python /app/scripts/healthcheck.py || exit 1
-
-# Стартуем через скрипт (uvicorn + опции)
-CMD ["/app/scripts/start-web.sh"]
->>>>>>> 908093be
+## Команда старта берётся из docker-compose; здесь ничего не переопределяем.