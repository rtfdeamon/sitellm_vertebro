--- conflicted
+++ resolved
@@ -1,4 +1,4 @@
-<<<<<<< HEAD
+
 # Build stage
 FROM python:3.10-slim AS build
 WORKDIR /app
@@ -15,25 +15,4 @@
 COPY --from=build /app /app
 EXPOSE 8000
 HEALTHCHECK CMD curl -f http://localhost:8000/health || exit 1
-=======
-# Base image includes `uv` package manager for deterministic installs
-FROM ghcr.io/astral-sh/uv:debian-slim
-
-WORKDIR app
-# Copy application source
-COPY . .
-
-# Install build dependencies required by llama-cpp-python
-RUN apt update && apt install g++ gcc libopenblas-dev pkg-config -y
-# Configure CMake to build CUDA and BLAS support
-ENV CMAKE_ARGS "-DGGML_BLAS=ON -DGGML_BLAS_VENDOR=OpenBLAS"
-# Install Python dependencies using uv
-RUN uv sync
-
-
-# The FastAPI application listens on port 8000
-EXPOSE 8000
-
-# Start the API with uvicorn
->>>>>>> 82831607
 CMD ["uv", "run", "uvicorn", "app:app", "--host", "0.0.0.0"]