--- conflicted
+++ resolved
@@ -66,10 +66,6 @@
 
 # Простая проверка готовности API
 HEALTHCHECK --interval=15s --timeout=3s --start-period=20s --retries=10 \
-<<<<<<< HEAD
-  CMD curl -fsS http://127.0.0.1:${PORT}/healthz || exit 1
-=======
   CMD curl -fsS http://127.0.0.1:${PORT}/health || exit 1
->>>>>>> 423740db
 
 CMD ["uv", "run", "uvicorn", "app:app", "--host", "0.0.0.0", "--port", "8000"]