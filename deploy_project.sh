#!/usr/bin/env bash

# ---------------------------------------------------------------------------
# deploy_project.sh — One-shot bootstrap script for sitellm_vertebro
# ---------------------------------------------------------------------------
# Collects configuration, writes ``.env``, builds and runs Docker containers,
# performs an initial crawl and schedules a nightly crawl via systemd.
#
# Usage:
#   chmod +x deploy_project.sh && ./deploy_project.sh
# ---------------------------------------------------------------------------

set -euo pipefail

# Enable Docker BuildKit for faster image builds
export DOCKER_BUILDKIT=1
export COMPOSE_DOCKER_CLI_BUILD=1

printf '[+] Checking requirements...\n'
if ! command -v docker >/dev/null 2>&1; then
  echo '[!] docker not found'; exit 1
fi
if ! docker compose version >/dev/null 2>&1 && ! command -v docker-compose >/dev/null 2>&1; then
  echo '[!] docker compose not found'; exit 1
fi
if ! command -v openssl >/dev/null 2>&1; then
  echo '[!] openssl not found'; exit 1
fi
printf '[✓] All required tools installed\n'

AUTO_YES=0
if [ "${1-}" = "--yes" ]; then
  AUTO_YES=1
fi

if [ "$AUTO_YES" -eq 1 ]; then
  DOMAIN="${DOMAIN?DOMAIN env variable required with --yes}"
else
  printf '[+] Domain: '
  read -r DOMAIN
fi

# Autodetect crawl start URL from DOMAIN if not provided
: "${CRAWL_START_URL:=https://${DOMAIN}}"
export CRAWL_START_URL

printf '[+] Enable GPU? [y/N]: '
read -r ENABLE_GPU
ENABLE_GPU=${ENABLE_GPU:-N}
printf '[+] LLM model to use [Vikhrmodels/Vikhr-YandexGPT-5-Lite-8B-it]: '
read -r LLM_MODEL
LLM_MODEL=${LLM_MODEL:-Vikhrmodels/Vikhr-YandexGPT-5-Lite-8B-it}

printf '[+] Mongo root username [root]: '
read -r MONGO_USERNAME
MONGO_USERNAME=${MONGO_USERNAME:-root}
export MONGO_USERNAME

printf '[+] Mongo root password [auto-generate if empty]: '
read -r MONGO_PASSWORD
if [ -z "$MONGO_PASSWORD" ]; then
  MONGO_PASSWORD=$(openssl rand -base64 12 | tr -dc 'A-Za-z0-9' | head -c16)
fi
export MONGO_PASSWORD

# GPU flag to boolean
if [ "$ENABLE_GPU" = "y" ] || [ "$ENABLE_GPU" = "Y" ]; then
  USE_GPU=true
else
  USE_GPU=false
fi

REDIS_PASS=$(openssl rand -hex 8)
GRAFANA_PASS=$(openssl rand -hex 8)

REDIS_URL="redis://:${REDIS_PASS}@redis:6379/0"
QDRANT_URL="http://qdrant:6333"

touch .env
update_env_var() {
  local key="$1" val="$2"
  local esc_val
  esc_val=$(printf '%s' "$val" | sed 's/[\\/&]/\\&/g')
  if grep -q "^${key}=" .env 2>/dev/null; then
    if sed --version >/dev/null 2>&1; then
      sed -i -e "s/^${key}=.*/${key}=${esc_val}/" .env
    else
      sed -i '' -e "s/^${key}=.*/${key}=${esc_val}/" .env
    fi
  else
    echo "${key}=${val}" >> .env
  fi
}

update_env_var DOMAIN "$DOMAIN"
update_env_var CRAWL_START_URL "$CRAWL_START_URL"
update_env_var LLM_MODEL "$LLM_MODEL"
update_env_var REDIS_URL "$REDIS_URL"
update_env_var QDRANT_URL "$QDRANT_URL"
update_env_var EMB_MODEL_NAME "sentence-transformers/sbert_large_nlu_ru"
update_env_var RERANK_MODEL_NAME "sbert_cross_ru"
update_env_var MONGO_HOST "mongo"
update_env_var MONGO_PORT "27017"
update_env_var MONGO_USERNAME "$MONGO_USERNAME"
update_env_var MONGO_PASSWORD "$MONGO_PASSWORD"
update_env_var USE_GPU "$USE_GPU"
update_env_var GRAFANA_PASSWORD "$GRAFANA_PASS"

timestamp=$(date +%Y%m%d%H%M%S)
mkdir -p deploy-backups
tar -czf "deploy-backups/${timestamp}.tar.gz" .env compose.yaml
printf '[✓] Environment saved to deploy-backups/%s.tar.gz\n' "$timestamp"

if ! grep -q "^MONGO_PASSWORD=" .env; then
  echo '[!] MONGO_PASSWORD not found in .env'; exit 1
fi
if ! grep -q "^MONGO_USERNAME=" .env; then
  echo '[!] MONGO_USERNAME not found in .env'; exit 1
fi

printf '[+] Starting containers...\n'
if [ "$USE_GPU" = true ]; then
  echo '[+] Starting project in GPU mode'
else
  echo '[+] Starting project in CPU mode'
fi

printf '[+] Building images sequentially...\n'
for svc in app telegram-bot celery_worker celery_beat; do
  if ! docker compose build --pull "$svc"; then
    printf '[!] Failed to build %s\n' "$svc"
    exit 1
  fi
done

docker compose up -d
printf '[✓] Containers running\n'

if [ -d "./knowledge_base" ]; then
  printf '[+] Uploading knowledge base...\n'
  docker compose exec app python additional/upload_files_to_mongo.py
  printf '[+] Indexing documents...\n'
  docker compose exec celery_worker python - <<'PY'
from worker import update_vector_store
update_vector_store()
PY
  printf '[✓] Knowledge base indexed\n'
fi

printf '[+] Waiting for API health check...\n'
HOST_PORT=$(docker compose port app 8000 | awk -F: '{print $2}')
ok=""
for i in {1..40}; do
<<<<<<< HEAD
  if curl -fsS "http://127.0.0.1:${HOST_PORT}/healthz" >/dev/null; then
=======
  if curl -fsS "http://127.0.0.1:${HOST_PORT}/health" >/dev/null; then
>>>>>>> 423740db
    echo "[✓] API healthy"
    ok=1
    break
  fi
  sleep 3
done
[ -n "$ok" ] || { echo "[!] API health check failed"; exit 1; }

printf '[+] Initial crawl...\n'
docker compose run --rm \
  -e CRAWL_START_URL="${CRAWL_START_URL}" \
  app python crawler/run_crawl.py --url "${CRAWL_START_URL}" --max-depth 2 --max-pages 500 || true
echo "[✓] Done"

SERVICE=/etc/systemd/system/crawl.service
TIMER=/etc/systemd/system/crawl.timer
sudo tee "$SERVICE" >/dev/null <<EOF_SERVICE
[Unit]
Description=Daily crawl job

[Service]
Type=oneshot
WorkingDirectory=$(pwd)
ExecStart=/usr/bin/docker compose exec -e CRAWL_START_URL=${CRAWL_START_URL} app python crawler/run_crawl.py --url ${CRAWL_START_URL} --max-depth 2 --max-pages 500
EOF_SERVICE

sudo tee "$TIMER" >/dev/null <<EOF_TIMER
[Unit]
Description=Run crawl daily

[Timer]
OnCalendar=*-*-* 02:00:00
Persistent=true

[Install]
WantedBy=timers.target
EOF_TIMER

sudo systemctl daemon-reload
sudo systemctl enable --now crawl.timer
printf '[✓] Scheduled daily crawl at 02:00\n'

printf '[✓] Deployment complete\n'
echo "API: http://$DOMAIN/api"
echo "Grafana: http://$DOMAIN/grafana (login: admin, password: $GRAFANA_PASS)"<|MERGE_RESOLUTION|>--- conflicted
+++ resolved
@@ -151,11 +151,7 @@
 HOST_PORT=$(docker compose port app 8000 | awk -F: '{print $2}')
 ok=""
 for i in {1..40}; do
-<<<<<<< HEAD
-  if curl -fsS "http://127.0.0.1:${HOST_PORT}/healthz" >/dev/null; then
-=======
   if curl -fsS "http://127.0.0.1:${HOST_PORT}/health" >/dev/null; then
->>>>>>> 423740db
     echo "[✓] API healthy"
     ok=1
     break
