--- conflicted
+++ resolved
@@ -3,14 +3,7 @@
 import json
 import time
 from typing import Optional, Dict, Any
-<<<<<<< HEAD
 import structlog
-=======
-
-import redis
-import structlog
-
->>>>>>> f21092f8
 from .settings import settings
 
 
@@ -42,20 +35,13 @@
 class Reporter:
     def __init__(self) -> None:
         self.r: redis.Redis = redis.from_url(
-<<<<<<< HEAD
             settings.redis_url, socket_connect_timeout=1
-=======
-            settings.redis_url,
-            decode_responses=True,
-            socket_connect_timeout=1,
->>>>>>> f21092f8
         )
 
     def update(self, p: CrawlerProgress) -> None:
         try:
             self.r.hset(KEY_TPL.format(job_id=p.job_id), mapping=p.to_dict())
             self.r.publish(CHANNEL, json.dumps(p.to_dict()))
-<<<<<<< HEAD
         except redis.exceptions.RedisError as exc:  # pragma: no cover - logged
             logger.warning("redis update failed", error=str(exc))
 
@@ -70,17 +56,3 @@
             logger.warning("redis get_all failed", error=str(exc))
             return {}
         return res
-=======
-        except redis.exceptions.RedisError as exc:
-            logger.warning("redis update failed", error=str(exc))
-
-    def get_all(self) -> Dict[str, Dict[str, Any]]:
-        try:
-            res: Dict[str, Dict[str, Any]] = {}
-            for key in self.r.scan_iter(match="crawler:progress:*"):
-                res[key] = self.r.hgetall(key)
-            return res
-        except redis.exceptions.RedisError as exc:
-            logger.warning("redis get_all failed", error=str(exc))
-            return {}
->>>>>>> f21092f8
