--- conflicted
+++ resolved
@@ -5,14 +5,9 @@
 # Копируем зависимости
 COPY pyproject.toml uv.lock ./
 
-<<<<<<< HEAD
  # Устанавливаем необходимые системные библиотеки, компиляторы и Python-зависимости
  RUN --mount=type=cache,target=/var/cache/apt,sharing=locked,id=apt-cache-tg \
-=======
-# Устанавливаем необходимые системные библиотеки, компиляторы и синхронизируем Python-зависимости
-RUN --mount=type=cache,target=/var/cache/apt,sharing=locked,id=apt-cache-tg \
->>>>>>> 3a2be773
-    --mount=type=cache,target=/root/.cache/uv,sharing=locked,id=uv-cache-tg \
+     --mount=type=cache,target=/root/.cache/uv,sharing=locked,id=uv-cache-tg \
     bash -euxo pipefail -c '\
       export DEBIAN_FRONTEND=noninteractive; \
       mkdir -p /var/cache/apt/archives/partial; \
