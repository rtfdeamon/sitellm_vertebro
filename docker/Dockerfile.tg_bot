FROM python:3.10-slim AS build
WORKDIR /app
COPY pyproject.toml uv.lock ./
RUN apt-get update && apt-get install -y gcc g++ \
    && pip install uv \
<<<<<<< HEAD
    && uv sync && rm -rf /var/lib/apt/lists/*

FROM python:3.10-slim
ENV PIP_EXTRA_INDEX_URL=https://download.pytorch.org/whl/cpu
WORKDIR /app
COPY --from=build /usr/local /usr/local
RUN pip install torch==2.3.1+cpu torchvision==0.18.1+cpu
=======
    && pip install torch==2.3.1+cpu torchvision==0.18.1+cpu -f https://download.pytorch.org/whl/cpu/torch_stable.html \
    && uv sync && rm -rf /var/lib/apt/lists/*
>>>>>>> a4b61724
COPY tg_bot ./tg_bot
CMD ["python", "-m", "tg_bot.run"]<|MERGE_RESOLUTION|>--- conflicted
+++ resolved
@@ -3,7 +3,6 @@
 COPY pyproject.toml uv.lock ./
 RUN apt-get update && apt-get install -y gcc g++ \
     && pip install uv \
-<<<<<<< HEAD
     && uv sync && rm -rf /var/lib/apt/lists/*
 
 FROM python:3.10-slim
@@ -11,9 +10,6 @@
 WORKDIR /app
 COPY --from=build /usr/local /usr/local
 RUN pip install torch==2.3.1+cpu torchvision==0.18.1+cpu
-=======
-    && pip install torch==2.3.1+cpu torchvision==0.18.1+cpu -f https://download.pytorch.org/whl/cpu/torch_stable.html \
-    && uv sync && rm -rf /var/lib/apt/lists/*
->>>>>>> a4b61724
+
 COPY tg_bot ./tg_bot
 CMD ["python", "-m", "tg_bot.run"]