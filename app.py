"""FastAPI application setup and lifespan management."""

from collections.abc import AsyncGenerator
from contextlib import asynccontextmanager
from typing import Any


import structlog
import logging
import os
from datetime import datetime
from fastapi import FastAPI
from fastapi.middleware.cors import CORSMiddleware
from fastapi.staticfiles import StaticFiles

from observability.metrics import MetricsMiddleware, metrics_app

from api import llm_router
from mongo import MongoClient
from vectors import DocumentsParser
from yallm import YaLLM, YaLLMEmbeddings
from settings import Settings
from core.status import status_dict
from backend.settings import settings as base_settings
from pymongo import MongoClient as SyncMongoClient
import redis
import requests


# Создаем уникальный лог-файл для каждого запуска
log_dir = os.path.join(os.path.dirname(__file__), "logs")
os.makedirs(log_dir, exist_ok=True)
log_filename = f"run_{datetime.now().strftime('%Y%m%d_%H%M%S')}.log"
log_path = os.path.join(log_dir, log_filename)

# Настройка structlog для записи в файл
logging.basicConfig(
    level=logging.INFO,
    format="%(message)s",
    handlers=[logging.FileHandler(log_path), logging.StreamHandler()]
)
structlog.configure(
    processors=[structlog.processors.JSONRenderer()],
    logger_factory=structlog.stdlib.LoggerFactory(),
)

settings = Settings()


@asynccontextmanager
async def lifespan(_) -> AsyncGenerator[dict[str, Any], None]:
    """Initialize and clean up application resources.

    Yields
    ------
    dict[str, Any]
        Mapping with initialized ``llm`` instance, Mongo client,
        context collection names and the Redis vector store.
    """
    llm = YaLLM()
    embeddings = YaLLMEmbeddings()

    mongo_client = MongoClient(
        settings.mongo.host,
        settings.mongo.port,
        settings.mongo.username,
        settings.mongo.password,
        settings.mongo.database,
        settings.mongo.auth,
    )
    contexts_collection = settings.mongo.contexts
    context_presets_collection = settings.mongo.presets

    vector_store = DocumentsParser(
        embeddings.get_embeddings_model(),
        settings.redis.vector,
        settings.redis.host,
        settings.redis.port,
        0,
        settings.redis.password,
        settings.redis.secure,
    )

    yield {
        "llm": llm,
        "mongo": mongo_client,
        "contexts_collection": contexts_collection,
        "context_presets_collection": context_presets_collection,
        "vector_store": vector_store,
    }

    del llm
    await mongo_client.client.close()


app = FastAPI(lifespan=lifespan, debug=settings.debug)
app.add_middleware(CORSMiddleware, allow_origins=["*"], allow_methods=["*"])
app.add_middleware(MetricsMiddleware)
app.mount("/metrics", metrics_app)
app.include_router(
    llm_router,
    prefix="/api/v1",
)
app.mount("/widget", StaticFiles(directory="widget", html=True), name="widget")


<<<<<<< HEAD
def _mongo_ok() -> bool:
    try:
        mc = SyncMongoClient(base_settings.mongo_uri, serverSelectionTimeoutMS=500)
        mc.admin.command("ping")
        return True
    except Exception:
        return False


def _redis_ok() -> bool:
    try:
        r = redis.from_url(base_settings.redis_url, socket_connect_timeout=0.5)
        return bool(r.ping())
    except Exception:
        return False


def _qdrant_ok() -> bool:
    try:
        resp = requests.get(f"{base_settings.qdrant_url}/healthz", timeout=0.8)
        return resp.ok
    except Exception:
        return False


@app.get("/health", include_in_schema=False)
def health() -> dict[str, object]:
    """Health check with external service probes."""
    checks = {
        "mongo": _mongo_ok(),
        "redis": _redis_ok(),
        "qdrant": _qdrant_ok(),
    }
    status = "ok" if all(checks.values()) else "degraded"
    return {"status": status, **checks}
=======
@app.get("/health", include_in_schema=False)
def health() -> dict[str, str]:
    """Simple health check endpoint."""
    return {"status": "ok"}
>>>>>>> f28fbacf


@app.get("/status")
def status() -> dict[str, object]:
    """Return aggregated crawler and database status."""
    return status_dict()<|MERGE_RESOLUTION|>--- conflicted
+++ resolved
@@ -104,7 +104,6 @@
 app.mount("/widget", StaticFiles(directory="widget", html=True), name="widget")
 
 
-<<<<<<< HEAD
 def _mongo_ok() -> bool:
     try:
         mc = SyncMongoClient(base_settings.mongo_uri, serverSelectionTimeoutMS=500)
@@ -140,13 +139,6 @@
     }
     status = "ok" if all(checks.values()) else "degraded"
     return {"status": status, **checks}
-=======
-@app.get("/health", include_in_schema=False)
-def health() -> dict[str, str]:
-    """Simple health check endpoint."""
-    return {"status": "ok"}
->>>>>>> f28fbacf
-
 
 @app.get("/status")
 def status() -> dict[str, object]:
