--- conflicted
+++ resolved
@@ -61,13 +61,9 @@
 from retrieval import search as retrieval_search
 from knowledge.summary import generate_document_summary
 from knowledge.tasks import queue_auto_description
-<<<<<<< HEAD
-from knowledge.text import extract_doc_text, extract_docx_text, extract_pdf_text
+from knowledge.text import extract_doc_text, extract_docx_text, extract_pdf_text , extract_best_effort_text
 from integrations.bitrix import BitrixError, call_bitrix_webhook
 from openpyxl import load_workbook
-=======
-from knowledge.text import extract_best_effort_text
->>>>>>> f800a416
 from max_bot.config import get_settings as get_max_settings
 from vk_bot.config import get_settings as get_vk_settings
 import redis
@@ -2891,13 +2887,8 @@
             cursor = (
                 mongo_client.db[collection]
                 .find(filter_query, {"_id": False})
-<<<<<<< HEAD
-                .sort("name", 1)
+                .sort([("ts", -1), ("name", 1)])
                 .limit(limit + 1)
-=======
-                .sort([("ts", -1), ("name", 1)])
-                .limit(limit)
->>>>>>> f800a416
             )
             docs_models = [Document(**doc) async for doc in cursor]
             has_more = len(docs_models) > limit
