"""FastAPI application setup and lifespan management."""

from collections.abc import AsyncGenerator
from contextlib import asynccontextmanager
from typing import Any
import base64
import os

from fastapi import FastAPI
from fastapi.middleware.cors import CORSMiddleware
from fastapi.staticfiles import StaticFiles
from starlette.middleware.base import BaseHTTPMiddleware
from starlette.requests import Request
from starlette.responses import Response

from observability.logging import configure_logging
from observability.metrics import MetricsMiddleware, metrics_app

<<<<<<< HEAD
from api import llm_router, crawler_router
=======
from api import llm_router
from crawler.api import router as crawler_router
>>>>>>> 291f387d
from mongo import MongoClient
from vectors import DocumentsParser
from yallm import YaLLM, YaLLMEmbeddings
from settings import Settings
from core.status import status_dict
from backend.settings import settings as base_settings
from pymongo import MongoClient as SyncMongoClient
from qdrant_client import QdrantClient
from retrieval import search as retrieval_search
import redis
import requests


configure_logging()

settings = Settings()

ADMIN_USER = os.getenv("ADMIN_USERNAME", "admin")
ADMIN_PASSWORD = os.getenv("ADMIN_PASSWORD", "admin")


class BasicAuthMiddleware(BaseHTTPMiddleware):
    async def dispatch(self, request: Request, call_next):
        if request.url.path.startswith("/admin"):
            auth = request.headers.get("Authorization")
            if auth and auth.lower().startswith("basic "):
                try:
                    encoded = auth.split(" ", 1)[1]
                    decoded = base64.b64decode(encoded).decode()
                    username, password = decoded.split(":", 1)
                    if username == ADMIN_USER and password == ADMIN_PASSWORD:
                        return await call_next(request)
                except Exception:  # noqa: BLE001
                    pass
            return Response(status_code=401, headers={"WWW-Authenticate": "Basic"})
        return await call_next(request)


@asynccontextmanager
async def lifespan(_) -> AsyncGenerator[dict[str, Any], None]:
    """Initialize and clean up application resources.

    Yields
    ------
    dict[str, Any]
        Mapping with initialized ``llm`` instance, Mongo client,
        context collection names and the Redis vector store.
    """
    llm = YaLLM()
    embeddings = YaLLMEmbeddings()

    qdrant_client = QdrantClient(url=base_settings.qdrant_url)
    retrieval_search.qdrant = qdrant_client

    mongo_client = MongoClient(
        settings.mongo.host,
        settings.mongo.port,
        settings.mongo.username,
        settings.mongo.password,
        settings.mongo.database,
        settings.mongo.auth,
    )
    contexts_collection = settings.mongo.contexts
    context_presets_collection = settings.mongo.presets

    vector_store = DocumentsParser(
        embeddings.get_embeddings_model(),
        settings.redis.vector,
        settings.redis.host,
        settings.redis.port,
        0,
        settings.redis.password,
        settings.redis.secure,
    )

    yield {
        "llm": llm,
        "mongo": mongo_client,
        "contexts_collection": contexts_collection,
        "context_presets_collection": context_presets_collection,
        "vector_store": vector_store,
    }

    del llm
    await mongo_client.client.close()
    qdrant_client.close()


app = FastAPI(lifespan=lifespan, debug=settings.debug)
app.add_middleware(CORSMiddleware, allow_origins=["*"], allow_methods=["*"])
app.add_middleware(MetricsMiddleware)
app.add_middleware(BasicAuthMiddleware)
app.mount("/metrics", metrics_app)
app.include_router(
    llm_router,
    prefix="/api/v1",
)
<<<<<<< HEAD
app.include_router(
    crawler_router,
    prefix="/api/v1",
)
=======
app.include_router(crawler_router)
>>>>>>> 291f387d
app.mount("/widget", StaticFiles(directory="widget", html=True), name="widget")
app.mount("/admin", StaticFiles(directory="admin", html=True), name="admin")


def _mongo_ok() -> bool:
    try:
        mc = SyncMongoClient(base_settings.mongo_uri, serverSelectionTimeoutMS=500)
        mc.admin.command("ping")
        return True
    except Exception:
        return False


def _redis_ok() -> bool:
    try:
        r = redis.from_url(base_settings.redis_url, socket_connect_timeout=0.5)
        return bool(r.ping())
    except Exception:
        return False


def _qdrant_ok() -> bool:
    try:
        resp = requests.get(f"{base_settings.qdrant_url}/healthz", timeout=0.8)
        return resp.ok
    except Exception:
        return False


@app.get("/health", include_in_schema=False)
def health() -> dict[str, object]:
    """Health check with external service probes."""
    checks = {
        "mongo": _mongo_ok(),
        "redis": _redis_ok(),
        "qdrant": _qdrant_ok(),
    }
    status = "ok" if all(checks.values()) else "degraded"
    return {"status": status, **checks}

@app.get("/status")
def status() -> dict[str, object]:
    """Return aggregated crawler and database status."""
    return status_dict()<|MERGE_RESOLUTION|>--- conflicted
+++ resolved
@@ -16,12 +16,7 @@
 from observability.logging import configure_logging
 from observability.metrics import MetricsMiddleware, metrics_app
 
-<<<<<<< HEAD
 from api import llm_router, crawler_router
-=======
-from api import llm_router
-from crawler.api import router as crawler_router
->>>>>>> 291f387d
 from mongo import MongoClient
 from vectors import DocumentsParser
 from yallm import YaLLM, YaLLMEmbeddings
@@ -119,14 +114,10 @@
     llm_router,
     prefix="/api/v1",
 )
-<<<<<<< HEAD
 app.include_router(
     crawler_router,
     prefix="/api/v1",
 )
-=======
-app.include_router(crawler_router)
->>>>>>> 291f387d
 app.mount("/widget", StaticFiles(directory="widget", html=True), name="widget")
 app.mount("/admin", StaticFiles(directory="admin", html=True), name="admin")
 
