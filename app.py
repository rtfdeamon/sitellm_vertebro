"""FastAPI application setup and lifespan management."""

from collections.abc import AsyncGenerator
from contextlib import asynccontextmanager
from typing import Any
import base64
<<<<<<< HEAD
import hashlib
import hmac
=======
import hmac
import hashlib
>>>>>>> 376ac7c3
import os

from fastapi import FastAPI
from fastapi.middleware.cors import CORSMiddleware
from fastapi.staticfiles import StaticFiles
from starlette.middleware.base import BaseHTTPMiddleware
from starlette.requests import Request
from starlette.responses import Response

from observability.logging import configure_logging
from observability.metrics import MetricsMiddleware, metrics_app

from api import llm_router, crawler_router
from mongo import MongoClient
from vectors import DocumentsParser
from yallm import YaLLM, YaLLMEmbeddings
from settings import Settings
from core.status import status_dict
from backend.settings import settings as base_settings
from pymongo import MongoClient as SyncMongoClient
from qdrant_client import QdrantClient
from retrieval import search as retrieval_search
import redis
import requests


configure_logging()

settings = Settings()

ADMIN_USER = os.getenv("ADMIN_USERNAME", "admin")
<<<<<<< HEAD
ADMIN_PASSWORD_DIGEST = bytes.fromhex(
    os.getenv("ADMIN_PASSWORD", hashlib.sha256(b"admin").hexdigest())
)
=======
_default_hash = hashlib.sha256(b"admin").hexdigest()
_admin_password_hash = os.getenv("ADMIN_PASSWORD", _default_hash)
ADMIN_PASSWORD_DIGEST = bytes.fromhex(_admin_password_hash)
>>>>>>> 376ac7c3


class BasicAuthMiddleware(BaseHTTPMiddleware):
    async def dispatch(self, request: Request, call_next):
        if request.url.path.startswith("/admin"):
            auth = request.headers.get("Authorization")
            if auth and auth.lower().startswith("basic "):
                try:
                    encoded = auth.split(" ", 1)[1]
                    decoded = base64.b64decode(encoded).decode()
                    username, password = decoded.split(":", 1)
<<<<<<< HEAD
                    if username == ADMIN_USER:
                        hashed = hashlib.sha256(password.encode()).digest()
                        if hmac.compare_digest(hashed, ADMIN_PASSWORD_DIGEST):
                            return await call_next(request)
=======
                    password_digest = hashlib.sha256(password.encode()).digest()
                    if username == ADMIN_USER and hmac.compare_digest(
                        password_digest, ADMIN_PASSWORD_DIGEST
                    ):
                        return await call_next(request)
>>>>>>> 376ac7c3
                except Exception:  # noqa: BLE001
                    pass
            return Response(status_code=401, headers={"WWW-Authenticate": "Basic"})
        return await call_next(request)


@asynccontextmanager
async def lifespan(_) -> AsyncGenerator[dict[str, Any], None]:
    """Initialize and clean up application resources.

    Yields
    ------
    dict[str, Any]
        Mapping with initialized ``llm`` instance, Mongo client,
        context collection names and the Redis vector store.
    """
    llm = YaLLM()
    embeddings = YaLLMEmbeddings()

    qdrant_client = QdrantClient(url=base_settings.qdrant_url)
    retrieval_search.qdrant = qdrant_client

    mongo_client = MongoClient(
        settings.mongo.host,
        settings.mongo.port,
        settings.mongo.username,
        settings.mongo.password,
        settings.mongo.database,
        settings.mongo.auth,
    )
    contexts_collection = settings.mongo.contexts
    context_presets_collection = settings.mongo.presets

    vector_store = DocumentsParser(
        embeddings.get_embeddings_model(),
        settings.redis.vector,
        settings.redis.host,
        settings.redis.port,
        0,
        settings.redis.password,
        settings.redis.secure,
    )

    yield {
        "llm": llm,
        "mongo": mongo_client,
        "contexts_collection": contexts_collection,
        "context_presets_collection": context_presets_collection,
        "vector_store": vector_store,
    }

    del llm
    await mongo_client.client.close()
    qdrant_client.close()


app = FastAPI(lifespan=lifespan, debug=settings.debug)
app.add_middleware(CORSMiddleware, allow_origins=["*"], allow_methods=["*"])
app.add_middleware(MetricsMiddleware)
app.add_middleware(BasicAuthMiddleware)
app.mount("/metrics", metrics_app)
app.include_router(
    llm_router,
    prefix="/api/v1",
)
app.include_router(
    crawler_router,
    prefix="/api/v1",
)
app.mount("/widget", StaticFiles(directory="widget", html=True), name="widget")
app.mount("/admin", StaticFiles(directory="admin", html=True), name="admin")


def _mongo_ok() -> bool:
    try:
        mc = SyncMongoClient(base_settings.mongo_uri, serverSelectionTimeoutMS=500)
        mc.admin.command("ping")
        return True
    except Exception:
        return False


def _redis_ok() -> bool:
    try:
        r = redis.from_url(base_settings.redis_url, socket_connect_timeout=0.5)
        return bool(r.ping())
    except Exception:
        return False


def _qdrant_ok() -> bool:
    try:
        resp = requests.get(f"{base_settings.qdrant_url}/healthz", timeout=0.8)
        return resp.ok
    except Exception:
        return False


@app.get("/health", include_in_schema=False)
def health() -> dict[str, object]:
    """Health check with external service probes."""
    checks = {
        "mongo": _mongo_ok(),
        "redis": _redis_ok(),
        "qdrant": _qdrant_ok(),
    }
    status = "ok" if all(checks.values()) else "degraded"
    return {"status": status, **checks}


@app.get("/status")
def status() -> dict[str, object]:
    """Return aggregated crawler and database status."""
    return status_dict()<|MERGE_RESOLUTION|>--- conflicted
+++ resolved
@@ -4,13 +4,8 @@
 from contextlib import asynccontextmanager
 from typing import Any
 import base64
-<<<<<<< HEAD
 import hashlib
 import hmac
-=======
-import hmac
-import hashlib
->>>>>>> 376ac7c3
 import os
 
 from fastapi import FastAPI
@@ -42,15 +37,9 @@
 settings = Settings()
 
 ADMIN_USER = os.getenv("ADMIN_USERNAME", "admin")
-<<<<<<< HEAD
 ADMIN_PASSWORD_DIGEST = bytes.fromhex(
     os.getenv("ADMIN_PASSWORD", hashlib.sha256(b"admin").hexdigest())
 )
-=======
-_default_hash = hashlib.sha256(b"admin").hexdigest()
-_admin_password_hash = os.getenv("ADMIN_PASSWORD", _default_hash)
-ADMIN_PASSWORD_DIGEST = bytes.fromhex(_admin_password_hash)
->>>>>>> 376ac7c3
 
 
 class BasicAuthMiddleware(BaseHTTPMiddleware):
@@ -62,18 +51,10 @@
                     encoded = auth.split(" ", 1)[1]
                     decoded = base64.b64decode(encoded).decode()
                     username, password = decoded.split(":", 1)
-<<<<<<< HEAD
                     if username == ADMIN_USER:
                         hashed = hashlib.sha256(password.encode()).digest()
                         if hmac.compare_digest(hashed, ADMIN_PASSWORD_DIGEST):
                             return await call_next(request)
-=======
-                    password_digest = hashlib.sha256(password.encode()).digest()
-                    if username == ADMIN_USER and hmac.compare_digest(
-                        password_digest, ADMIN_PASSWORD_DIGEST
-                    ):
-                        return await call_next(request)
->>>>>>> 376ac7c3
                 except Exception:  # noqa: BLE001
                     pass
             return Response(status_code=401, headers={"WWW-Authenticate": "Basic"})
