--- conflicted
+++ resolved
@@ -1,5 +1,8 @@
 # Docker Compose stack to run the API, Redis and Mongo locally
 x-health: &health_defaults
+  interval: 15s
+  timeout: 3s
+  retries: 10
   interval: 15s
   timeout: 3s
   retries: 10
@@ -50,14 +53,10 @@
     env_file: .env
     environment:
       MONGO_URI: ${MONGO_URI:-mongodb://${MONGO_USERNAME}:${MONGO_PASSWORD}@mongo:27017}
-<<<<<<< HEAD
       CRAWL_START_URL: ${CRAWL_START_URL:-https://mmvs.ru}
       CMAKE_ARGS: "-DLLAMA_CUBLAS=OFF -DLLAMA_BLAS=ON -DLLAMA_BLAS_VENDOR=OpenBLAS -DLLAMA_NATIVE=ON"
       LLAMA_CPP_PYTHON_BUILD: "cmake"
       PIP_INDEX_URL: "https://download.pytorch.org/whl/cpu"
-=======
-      CRAWL_START_URL: ${CRAWL_START_URL}
->>>>>>> 908093be
     command: ["uv", "run", "celery", "-A", "worker", "worker", "--loglevel=INFO"]
     depends_on:
       redis:
@@ -104,17 +103,14 @@
     env_file: .env
     environment:
       MONGO_URI: ${MONGO_URI:-mongodb://${MONGO_USERNAME}:${MONGO_PASSWORD}@mongo:27017}
-<<<<<<< HEAD
       CRAWL_START_URL: ${CRAWL_START_URL:-https://mmvs.ru}
       CMAKE_ARGS: "-DLLAMA_CUBLAS=OFF -DLLAMA_BLAS=ON -DLLAMA_BLAS_VENDOR=OpenBLAS -DLLAMA_NATIVE=ON"
       LLAMA_CPP_PYTHON_BUILD: "cmake"
       PIP_INDEX_URL: "https://download.pytorch.org/whl/cpu"
       PYTHONPATH: /app
-=======
-      CRAWL_START_URL: ${CRAWL_START_URL}
->>>>>>> 908093be
     ports:
       - "8000:8000"
+    command: ["uv", "run", "uvicorn", "app.main:app", "--host", "0.0.0.0", "--port", "${PORT:-8000}", "--workers", "${UVICORN_WORKERS:-1}"]
     command: ["uv", "run", "uvicorn", "app.main:app", "--host", "0.0.0.0", "--port", "${PORT:-8000}", "--workers", "${UVICORN_WORKERS:-1}"]
     volumes:
       - ./data/hf:/root/.cache/huggingface
@@ -127,13 +123,7 @@
         condition: service_started
     healthcheck:
       <<: *health_defaults
-<<<<<<< HEAD
       test: ["CMD-SHELL", "curl -fsS http://127.0.0.1:${PORT:-8000}/healthz || curl -fsS http://127.0.0.1:${PORT:-8000}/health || exit 1"]
-=======
-      test:
-        - CMD-SHELL
-        - python -c "import urllib.request,sys; urllib.request.urlopen('http://localhost:8000/health')"
->>>>>>> 908093be
 
   qdrant:
     image: qdrant/qdrant
@@ -149,11 +139,8 @@
       context: .
       dockerfile: docker/Dockerfile.tg_bot
     env_file: .env
-<<<<<<< HEAD
     environment:
       PYTHONPATH: /app
-=======
->>>>>>> 908093be
     restart: unless-stopped
     depends_on:
       - app
