# Docker Compose stack to run the API, Redis and Mongo locally
x-health: &health_defaults
  interval: 15s
  timeout: 3s
  retries: 10
  start_period: 20s

services:
  mongo:
    # MongoDB stores conversation history and documents
    image: mongo:8.0
    restart: unless-stopped
    ports:
      - "27017:27017"
    volumes:
      - "mongo_data:/data/db"
    env_file: .env
    environment:
      MONGO_INITDB_ROOT_USERNAME: ${MONGO_ROOT_USERNAME:-root}
      MONGO_INITDB_ROOT_PASSWORD: ${MONGO_ROOT_PASSWORD:-changeme}
      MONGO_INITDB_DATABASE: ${MONGO_DATABASE:-smarthelperdb}
    healthcheck:
      <<: *health_defaults
      test: ["CMD", "mongosh", "--quiet", "--eval", "db.adminCommand('ping')"]

  redis:
    # Redis is used for the vector store and Celery broker
    image: bitnami/redis:7.0
    restart: unless-stopped
    environment:
      - ALLOW_EMPTY_PASSWORD=yes
    ports:
      - "6379:6379"
    healthcheck:
      <<: *health_defaults
      test:
        - CMD
        - redis-cli
        - ping

  celery_worker:
    # Processes scheduled tasks that update the vector store
    build:
      context: ./
      dockerfile: Dockerfile
      args:
        APT_CACHE_ID: apt-cache-worker
        UV_CACHE_ID: uv-cache-worker
    restart: unless-stopped
    env_file: .env
    environment:
      MONGO_URI: ${MONGO_URI:-mongodb://${MONGO_USERNAME}:${MONGO_PASSWORD}@mongo:27017}
      CRAWL_START_URL: ${CRAWL_START_URL:-https://mmvs.ru}
      CMAKE_ARGS: "-DLLAMA_CUBLAS=OFF -DLLAMA_BLAS=ON -DLLAMA_BLAS_VENDOR=OpenBLAS -DLLAMA_NATIVE=ON"
      LLAMA_CPP_PYTHON_BUILD: "cmake"
      PIP_INDEX_URL: "https://download.pytorch.org/whl/cpu"
    command: ["uv", "run", "celery", "-A", "worker", "worker", "--loglevel=INFO"]
    depends_on:
      redis:
        condition: service_healthy
      mongo:
        condition: service_healthy
      celery_beat:
        condition: service_started
    volumes:
      - ./data/hf:/root/.cache/huggingface
    healthcheck:
      <<: *health_defaults
      test:
        - CMD-SHELL
        - test $(pgrep -fc celery) -ge 1

  celery_beat:
    # Scheduler for periodic vector store updates
    build:
      context: ./
      dockerfile: Dockerfile
      args:
        APT_CACHE_ID: apt-cache-beat
        UV_CACHE_ID: uv-cache-beat
    restart: unless-stopped
    env_file: .env
    command: ["uv", "run", "celery", "-A", "worker", "beat", "--loglevel=INFO"]
    depends_on:
      - redis
    environment:
      CMAKE_ARGS: "-DLLAMA_CUBLAS=OFF -DLLAMA_BLAS=ON -DLLAMA_BLAS_VENDOR=OpenBLAS -DLLAMA_NATIVE=ON"
      LLAMA_CPP_PYTHON_BUILD: "cmake"
      PIP_INDEX_URL: "https://download.pytorch.org/whl/cpu"

  app:
    # FastAPI application exposing the LLM endpoints
    build:
      context: ./
      dockerfile: Dockerfile
      args:
        APT_CACHE_ID: apt-cache-app
        UV_CACHE_ID: uv-cache-app
    restart: unless-stopped
    env_file: .env
    ports:
      - "8000:8000"
    environment:
      APP_HOST: "0.0.0.0"
      APP_PORT: "8000"
      MONGO_URI: ${MONGO_URI:-mongodb://${MONGO_USERNAME}:${MONGO_PASSWORD}@mongo:27017}
      CRAWL_START_URL: ${CRAWL_START_URL:-https://mmvs.ru}
      CMAKE_ARGS: "-DLLAMA_CUBLAS=OFF -DLLAMA_BLAS=ON -DLLAMA_BLAS_VENDOR=OpenBLAS -DLLAMA_NATIVE=ON"
      LLAMA_CPP_PYTHON_BUILD: "cmake"
      PIP_INDEX_URL: "https://download.pytorch.org/whl/cpu"
      PYTHONPATH: /app
    command: >
      sh -lc "
        uv run uvicorn app:app
        --host 0.0.0.0
        --port 8000
        --workers ${APP_WORKERS:-1}
        --timeout-keep-alive 30
      "
    volumes:
      - ./data/hf:/root/.cache/huggingface
    healthcheck:
<<<<<<< HEAD
      test: ["CMD-SHELL", "curl -sf http://localhost:8000/health || exit 1"]
=======
      test: ["CMD-SHELL", "curl -fsS http://127.0.0.1:8000/health || exit 1"]
>>>>>>> f28fbacf
      interval: 10s
      timeout: 3s
      retries: 20
      start_period: 10s
    depends_on:
      mongo:
        condition: service_healthy
      redis:
        condition: service_healthy
      qdrant:
        condition: service_started

  qdrant:
    image: qdrant/qdrant
    restart: unless-stopped
    ports:
      - "6333:6333"
    volumes:
      - qdrant_data:/qdrant/storage


  telegram-bot:
    build:
      context: .
      dockerfile: docker/Dockerfile.tg_bot
    env_file: .env
    environment:
      PYTHONPATH: /app
    restart: unless-stopped
    depends_on:
      - app

volumes:
  mongo_data:
  qdrant_data:<|MERGE_RESOLUTION|>--- conflicted
+++ resolved
@@ -120,11 +120,7 @@
     volumes:
       - ./data/hf:/root/.cache/huggingface
     healthcheck:
-<<<<<<< HEAD
       test: ["CMD-SHELL", "curl -sf http://localhost:8000/health || exit 1"]
-=======
-      test: ["CMD-SHELL", "curl -fsS http://127.0.0.1:8000/health || exit 1"]
->>>>>>> f28fbacf
       interval: 10s
       timeout: 3s
       retries: 20
