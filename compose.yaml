--- conflicted
+++ resolved
@@ -109,7 +109,6 @@
       LLAMA_CPP_PYTHON_BUILD: "cmake"
       PIP_INDEX_URL: "https://download.pytorch.org/whl/cpu"
       PYTHONPATH: /app
-<<<<<<< HEAD
     command: >
       sh -lc "
         uv run uvicorn app:app
@@ -122,15 +121,6 @@
       - ./data/hf:/root/.cache/huggingface
     healthcheck:
       test: ["CMD-SHELL", "curl -fsS http://localhost:8000/health || exit 1"]
-=======
-    ports:
-      - "8000:8000"
-    command: ["uv", "run", "uvicorn", "app.main:app", "--host", "0.0.0.0", "--port", "${PORT:-8000}", "--workers", "${UVICORN_WORKERS:-1}"]
-    volumes:
-      - ./data/hf:/root/.cache/huggingface
-    healthcheck:
-      test: ["CMD-SHELL", "curl -fsS http://localhost:${APP_PORT:-8000}/healthz || exit 1"]
->>>>>>> 6ae3ad70
       interval: 10s
       timeout: 3s
       retries: 20
