--- conflicted
+++ resolved
@@ -112,24 +112,15 @@
     command: >
       sh -lc "
         uv run uvicorn app:app
-<<<<<<< HEAD
-        --host ${APP_HOST:-0.0.0.0}
-        --port ${APP_PORT:-8000}
-=======
         --host 0.0.0.0
         --port 8000
->>>>>>> 423740db
         --workers ${APP_WORKERS:-1}
         --timeout-keep-alive 30
       "
     volumes:
       - ./data/hf:/root/.cache/huggingface
     healthcheck:
-<<<<<<< HEAD
       test: ["CMD-SHELL", "curl -fsS http://localhost:${APP_PORT:-8000}/healthz || exit 1"]
-=======
-      test: ["CMD-SHELL", "curl -sf http://localhost:8000/health || exit 1"]
->>>>>>> 423740db
       interval: 10s
       timeout: 3s
       retries: 20
