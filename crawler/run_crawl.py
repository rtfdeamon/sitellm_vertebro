#!/usr/bin/env python
"""run_crawl.py  ‒ минимальный веб‑краулер для первичного наполнения базы

Запускается контейнером после деплоя и рекурсивно обходит ссылки,
начиная с `CRAWL_START_URL` (или аргумента `--url`). Страницы
сохраняются в MongoDB (по умолчанию mongodb://root:changeme@mongo:27017,
можно переопределить переменной окружения `MONGO_URI`).

Поддерживает:
* загрузку и проверку `robots.txt`;
* разбор `sitemap.xml` и расширение начальной очереди ссылками из него;
* лёгкое расширение функциональности: расчёт эмбеддингов, Celery,
  дедубликация по MD5 и прочее.

Переменные окружения / CLI‑параметры
-----------------------------------
MONGO_URI          – строка подключения к Mongo ("mongodb://...").
CRAWL_START_URL    – стартовая точка обхода.
CRAWL_MAX_PAGES    – максимальное число страниц (по умолчанию 500).
CRAWL_MAX_DEPTH    – максимальная глубина (по умолчанию 3).
CRAWL_SITEMAP_URL  – явно указанный URL sitemap (по умолчанию /sitemap.xml).
CRAWL_IGNORE_ROBOTS – игнорировать `robots.txt` ("1"/"0").

Пример запуска вручную в контейнере:
$ python crawler/run_crawl.py --url "https://example.com" --max-pages 1000
"""

from __future__ import annotations

import argparse
import asyncio
import os
import sys
import time
import urllib.parse as urlparse
<<<<<<< HEAD
from typing import AsyncIterator, List, Set, Tuple
=======
from typing import AsyncIterator, Callable, List, Set, Tuple
>>>>>>> 161af865

import httpx
from bs4 import BeautifulSoup
from contextlib import contextmanager
from pymongo import MongoClient, UpdateOne
from redis import Redis
import structlog
from urllib import robotparser
import xml.etree.ElementTree as ET

from observability.logging import configure_logging


configure_logging()
logger = structlog.get_logger(__name__)

# ----------------------------- Константы ----------------------------- #
DEFAULT_MAX_PAGES: int = int(os.getenv("CRAWL_MAX_PAGES", "500"))
DEFAULT_MAX_DEPTH: int = int(os.getenv("CRAWL_MAX_DEPTH", "3"))
DEFAULT_START_URL: str | None = os.getenv("CRAWL_START_URL")
DEFAULT_MONGO_URI: str = os.getenv(
    "MONGO_URI", "mongodb://root:changeme@mongo:27017"
)
DEFAULT_SITEMAP_URL: str | None = os.getenv("CRAWL_SITEMAP_URL")
DEFAULT_IGNORE_ROBOTS: bool = os.getenv("CRAWL_IGNORE_ROBOTS", "0") == "1"
REDIS_PREFIX = os.getenv("STATUS_PREFIX", "crawl:")
r = Redis(host=os.getenv("REDIS_HOST", "redis"), port=int(os.getenv("REDIS_PORT", "6379")), decode_responses=True)

def _incr(key: str, delta: int = 1):
    try:
        r.incrby(REDIS_PREFIX + key, delta)
    except Exception:
        pass

def _set(key: str, value):
    try:
        r.set(REDIS_PREFIX + key, value)
    except Exception:
        pass

def on_crawler_start():
    _set("started_at", time.time())

@contextmanager
def mark_url(url: str):
    _incr("in_progress", 1)
    _incr("queued", -1)

    _set("last_url", url)
    try:
        yield
        _incr("done", 1)
    except Exception:
        _incr("failed", 1)
        raise
    finally:
        _incr("in_progress", -1)

HEADERS = {
    "User-Agent": (
        "Mozilla/5.0 (compatible; SiteLLM-VertebroCrawler/1.0; +https://example.com)"
    )
}
REQUEST_TIMEOUT = float(os.getenv("CRAWL_TIMEOUT", "10"))  # seconds
BATCH_SIZE = 50  # сколько документов пушим в Mongo за раз

# ------------------------- Вспомогательные функции ------------------- #

async def fetch(client: httpx.AsyncClient, url: str) -> Tuple[str | None, str | None]:
<<<<<<< HEAD
    """Скачивает страницу асинхронно. Возвращает (html, content_type)."""
=======
    """Скачивает страницу. Возвращает (html, content_type)."""
>>>>>>> 161af865
    try:
        resp = await client.get(url)
        resp.raise_for_status()
        ctype = resp.headers.get("content-type", "")
        main_type = ctype.split(";")[0].strip().lower()
        if main_type != "text/html":
            logger.info("skip non-html", url=url, content_type=ctype)
            return None, ctype
        return resp.text, ctype
    except Exception as exc:  # noqa: BLE001
        logger.warning("fetch failed", url=url, error=str(exc))
        return None, None


def extract_links(html: str, base_url: str) -> List[str]:
    """Вытаскивает все <a href="..."> и приводит к абсолютному URL."""
    soup = BeautifulSoup(html, "html.parser")
    links: list[str] = []
    for a in soup.find_all("a", href=True):
        href: str = a["href"]
        abs_url: str = urlparse.urljoin(base_url, href)
        # убираем якоря, query‑параметры можно оставить
        abs_url = abs_url.split("#")[0]
        if abs_url.startswith("http"):
            links.append(abs_url)
    return links


async def crawl(
    start_url: str,
    *,
    max_pages: int = DEFAULT_MAX_PAGES,
    max_depth: int = DEFAULT_MAX_DEPTH,
    allowed_domain: str | None = None,
    concurrency: int = 5,
<<<<<<< HEAD
) -> AsyncIterator[Tuple[str, str, str]]:
    """Асинхронный BFS‑обход сайта.

    Yields:
        (url, html, content_type)
    """

    visited: Set[str] = set()
    url_queue: asyncio.Queue[Tuple[str, int]] = asyncio.Queue()
    result_queue: asyncio.Queue[Tuple[str, str, str]] = asyncio.Queue()
    visited_lock = asyncio.Lock()

    await url_queue.put((start_url, 0))
    _incr("queued", 1)

    async with httpx.AsyncClient(headers=HEADERS, timeout=REQUEST_TIMEOUT) as client:

        async def worker() -> None:
            while True:
                url, depth = await url_queue.get()
                async with visited_lock:
                    if url in visited or depth > max_depth or len(visited) >= max_pages:
                        url_queue.task_done()
                        continue
                    visited.add(url)
                with mark_url(url):
                    html, ctype = await fetch(client, url)
                if html:
                    await result_queue.put((url, html, ctype))
                    if (
                        not allowed_domain
                        or urlparse.urlparse(url).netloc == allowed_domain
                    ):
                        for link in extract_links(html, url):
                            async with visited_lock:
                                if link not in visited:
                                    await url_queue.put((link, depth + 1))
                                    _incr("queued", 1)
                url_queue.task_done()

        workers = [asyncio.create_task(worker()) for _ in range(concurrency)]

        pages = 0
        try:
            while pages < max_pages:
                try:
                    url, html, ctype = await asyncio.wait_for(result_queue.get(), timeout=1)
                except asyncio.TimeoutError:
                    if url_queue.empty():
                        break
                    continue
                pages += 1
                yield url, html, ctype
        finally:
            for w in workers:
                w.cancel()
            await asyncio.gather(*workers, return_exceptions=True)
=======
    client_factory: Callable[[], httpx.AsyncClient] | None = None,
) -> AsyncIterator[Tuple[str, str, str]]:
    """Асинхронный BFS‑обход сайта."""

    visited: Set[str] = set()
    queue: asyncio.Queue[Tuple[str, int]] = asyncio.Queue()
    results: asyncio.Queue[Tuple[str, str, str]] = asyncio.Queue()
    await queue.put((start_url, 0))
    _incr("queued", 1)
    if initial_urls:
        for url in initial_urls:
            queue.append((url, 0))
            _incr("queued", 1)

    client_factory = client_factory or (
        lambda: httpx.AsyncClient(headers=HEADERS, timeout=REQUEST_TIMEOUT)
    )

    async with client_factory() as client:
        async def worker() -> None:
            while True:
                try:
                    url, depth = await queue.get()
                except asyncio.CancelledError:
                    break
                if url in visited or depth > max_depth or len(visited) >= max_pages:
                    _incr("queued", -1)
                    queue.task_done()
                    continue
                visited.add(url)
                try:
                    with mark_url(url):
                        html, ctype = await fetch(client, url)
                except Exception:  # noqa: BLE001
                    html, ctype = None, None
                if html is not None:
                    await results.put((url, html, ctype))
                    if not allowed_domain or urlparse.urlparse(url).netloc == allowed_domain:
                        for link in extract_links(html, url):
                            if link not in visited:
                                await queue.put((link, depth + 1))
                                _incr("queued", 1)
                queue.task_done()

        workers = [asyncio.create_task(worker()) for _ in range(concurrency)]
        yielded = 0
        try:
            while yielded < max_pages:
                try:
                    url, html, ctype = await asyncio.wait_for(results.get(), timeout=1)
                except asyncio.TimeoutError:
                    if queue.empty() and all(w.done() for w in workers):
                        break
                    continue
                yielded += 1
                yield url, html, ctype
        finally:
            for w in workers:
                w.cancel()
            await asyncio.gather(*workers, return_exceptions=True)
            while not queue.empty():
                try:
                    queue.get_nowait()
                    _incr("queued", -1)
                except asyncio.QueueEmpty:  # pragma: no cover - defensive
                    break

>>>>>>> 161af865


# -------------------------- MongoDB utils ---------------------------- #

def get_mongo_collection(
    mongo_uri: str = DEFAULT_MONGO_URI,
    *,
    db_name: str = "crawler",
    collection_name: str = "pages",
):
    client = MongoClient(mongo_uri)
    return client[db_name][collection_name]


def store_batch(col, docs: List[dict]):  # noqa: ANN001
    """Upsert‑ит пачку документов."""
    requests_: list[UpdateOne] = []
    for doc in docs:
        requests_.append(
            UpdateOne({"url": doc["url"]}, {"$set": doc}, upsert=True)
        )
    if requests_:
        col.bulk_write(requests_)


<<<<<<< HEAD
# ------------------------------ main --------------------------------- #

async def async_main(args) -> None:
=======
# ------------------------------ run ---------------------------------- #

def run(
    url: str,
    *,
    max_pages: int = DEFAULT_MAX_PAGES,
    max_depth: int = DEFAULT_MAX_DEPTH,
    domain: str | None = None,
    mongo_uri: str = DEFAULT_MONGO_URI,
    progress_callback: Callable[[str], None] | None = None,
) -> None:
    """Запускает краулер."""
    if not url:
        sys.exit("❌ Need --url or set CRAWL_START_URL")

>>>>>>> 161af865
    domain = args.domain or urlparse.urlparse(args.url).netloc
    logger.info(
        "crawler started",
        url=url,
        depth=max_depth,
        pages=max_pages,
    )

    try:
        asyncio.run(run(args, domain))
    except KeyboardInterrupt:
        logger.warning("interrupted by user, flushing buffer")


async def run(args, domain: str) -> None:
    col = get_mongo_collection(args.mongo_uri)
    buffer: list[dict] = []
    crawled = 0

    on_crawler_start()

    robot = None if args.ignore_robots else get_robot_parser(args.url)
    sitemap_url = args.sitemap_url or urlparse.urljoin(args.url, "/sitemap.xml")
    initial_urls = parse_sitemap(sitemap_url)

    try:
        async for url, html, ctype in crawl(
            args.url,
            max_pages=args.max_pages,
            max_depth=args.max_depth,
            allowed_domain=domain,
            robot_parser=robot,
            initial_urls=initial_urls,
        ):
            logger.info("page fetched", url=url)
            crawled += 1
            buffer.append(
                {
                    "url": page_url,
                    "content_type": ctype,
                    "html": html,
                    "ts": time.time(),
                }
            )
            if progress_callback:
                progress_callback(page_url)
            if len(buffer) >= BATCH_SIZE:
                await asyncio.to_thread(store_batch, col, buffer)
                buffer.clear()
<<<<<<< HEAD
        if buffer:
            await asyncio.to_thread(store_batch, col, buffer)
        logger.info("crawl complete", pages=args.max_pages)
    except KeyboardInterrupt:
        logger.warning("interrupted by user, flushing buffer")
        if buffer:
            await asyncio.to_thread(store_batch, col, buffer)

=======
    finally:
        if buffer:
            await asyncio.to_thread(store_batch, col, buffer)
        logger.info("crawl complete", pages=crawled)


# ------------------------------ main --------------------------------- #
>>>>>>> 161af865

def main() -> None:  # noqa: D401
    """CLI‑входная точка."""

    parser = argparse.ArgumentParser(description="Простой сайт‑краулер → MongoDB")
    parser.add_argument("--url", default=DEFAULT_START_URL, help="Start URL to crawl")
    parser.add_argument("--max-pages", type=int, default=DEFAULT_MAX_PAGES)
    parser.add_argument("--max-depth", type=int, default=DEFAULT_MAX_DEPTH)
    parser.add_argument(
        "--domain",
        help="Restrict crawl to this domain (по умолчанию домен стартового URL)",
    )
    parser.add_argument(
        "--mongo-uri",
        default=DEFAULT_MONGO_URI,
        help="MongoDB connection string (mongodb://user:pass@host:port)",
    )
    args = parser.parse_args()

<<<<<<< HEAD
    if not args.url:
        sys.exit("❌ Need --url or set CRAWL_START_URL")

    asyncio.run(async_main(args))
=======
    run(
        args.url,
        max_pages=args.max_pages,
        max_depth=args.max_depth,
        domain=args.domain,
        mongo_uri=args.mongo_uri,
    )
>>>>>>> 161af865


if __name__ == "__main__":
    main()<|MERGE_RESOLUTION|>--- conflicted
+++ resolved
@@ -33,11 +33,7 @@
 import sys
 import time
 import urllib.parse as urlparse
-<<<<<<< HEAD
 from typing import AsyncIterator, List, Set, Tuple
-=======
-from typing import AsyncIterator, Callable, List, Set, Tuple
->>>>>>> 161af865
 
 import httpx
 from bs4 import BeautifulSoup
@@ -107,11 +103,7 @@
 # ------------------------- Вспомогательные функции ------------------- #
 
 async def fetch(client: httpx.AsyncClient, url: str) -> Tuple[str | None, str | None]:
-<<<<<<< HEAD
     """Скачивает страницу асинхронно. Возвращает (html, content_type)."""
-=======
-    """Скачивает страницу. Возвращает (html, content_type)."""
->>>>>>> 161af865
     try:
         resp = await client.get(url)
         resp.raise_for_status()
@@ -147,7 +139,6 @@
     max_depth: int = DEFAULT_MAX_DEPTH,
     allowed_domain: str | None = None,
     concurrency: int = 5,
-<<<<<<< HEAD
 ) -> AsyncIterator[Tuple[str, str, str]]:
     """Асинхронный BFS‑обход сайта.
 
@@ -205,76 +196,6 @@
             for w in workers:
                 w.cancel()
             await asyncio.gather(*workers, return_exceptions=True)
-=======
-    client_factory: Callable[[], httpx.AsyncClient] | None = None,
-) -> AsyncIterator[Tuple[str, str, str]]:
-    """Асинхронный BFS‑обход сайта."""
-
-    visited: Set[str] = set()
-    queue: asyncio.Queue[Tuple[str, int]] = asyncio.Queue()
-    results: asyncio.Queue[Tuple[str, str, str]] = asyncio.Queue()
-    await queue.put((start_url, 0))
-    _incr("queued", 1)
-    if initial_urls:
-        for url in initial_urls:
-            queue.append((url, 0))
-            _incr("queued", 1)
-
-    client_factory = client_factory or (
-        lambda: httpx.AsyncClient(headers=HEADERS, timeout=REQUEST_TIMEOUT)
-    )
-
-    async with client_factory() as client:
-        async def worker() -> None:
-            while True:
-                try:
-                    url, depth = await queue.get()
-                except asyncio.CancelledError:
-                    break
-                if url in visited or depth > max_depth or len(visited) >= max_pages:
-                    _incr("queued", -1)
-                    queue.task_done()
-                    continue
-                visited.add(url)
-                try:
-                    with mark_url(url):
-                        html, ctype = await fetch(client, url)
-                except Exception:  # noqa: BLE001
-                    html, ctype = None, None
-                if html is not None:
-                    await results.put((url, html, ctype))
-                    if not allowed_domain or urlparse.urlparse(url).netloc == allowed_domain:
-                        for link in extract_links(html, url):
-                            if link not in visited:
-                                await queue.put((link, depth + 1))
-                                _incr("queued", 1)
-                queue.task_done()
-
-        workers = [asyncio.create_task(worker()) for _ in range(concurrency)]
-        yielded = 0
-        try:
-            while yielded < max_pages:
-                try:
-                    url, html, ctype = await asyncio.wait_for(results.get(), timeout=1)
-                except asyncio.TimeoutError:
-                    if queue.empty() and all(w.done() for w in workers):
-                        break
-                    continue
-                yielded += 1
-                yield url, html, ctype
-        finally:
-            for w in workers:
-                w.cancel()
-            await asyncio.gather(*workers, return_exceptions=True)
-            while not queue.empty():
-                try:
-                    queue.get_nowait()
-                    _incr("queued", -1)
-                except asyncio.QueueEmpty:  # pragma: no cover - defensive
-                    break
-
->>>>>>> 161af865
-
 
 # -------------------------- MongoDB utils ---------------------------- #
 
@@ -299,27 +220,10 @@
         col.bulk_write(requests_)
 
 
-<<<<<<< HEAD
 # ------------------------------ main --------------------------------- #
 
 async def async_main(args) -> None:
-=======
-# ------------------------------ run ---------------------------------- #
-
-def run(
-    url: str,
-    *,
-    max_pages: int = DEFAULT_MAX_PAGES,
-    max_depth: int = DEFAULT_MAX_DEPTH,
-    domain: str | None = None,
-    mongo_uri: str = DEFAULT_MONGO_URI,
-    progress_callback: Callable[[str], None] | None = None,
-) -> None:
-    """Запускает краулер."""
-    if not url:
-        sys.exit("❌ Need --url or set CRAWL_START_URL")
-
->>>>>>> 161af865
+
     domain = args.domain or urlparse.urlparse(args.url).netloc
     logger.info(
         "crawler started",
@@ -369,7 +273,6 @@
             if len(buffer) >= BATCH_SIZE:
                 await asyncio.to_thread(store_batch, col, buffer)
                 buffer.clear()
-<<<<<<< HEAD
         if buffer:
             await asyncio.to_thread(store_batch, col, buffer)
         logger.info("crawl complete", pages=args.max_pages)
@@ -378,15 +281,6 @@
         if buffer:
             await asyncio.to_thread(store_batch, col, buffer)
 
-=======
-    finally:
-        if buffer:
-            await asyncio.to_thread(store_batch, col, buffer)
-        logger.info("crawl complete", pages=crawled)
-
-
-# ------------------------------ main --------------------------------- #
->>>>>>> 161af865
 
 def main() -> None:  # noqa: D401
     """CLI‑входная точка."""
@@ -406,20 +300,11 @@
     )
     args = parser.parse_args()
 
-<<<<<<< HEAD
     if not args.url:
         sys.exit("❌ Need --url or set CRAWL_START_URL")
 
     asyncio.run(async_main(args))
-=======
-    run(
-        args.url,
-        max_pages=args.max_pages,
-        max_depth=args.max_depth,
-        domain=args.domain,
-        mongo_uri=args.mongo_uri,
-    )
->>>>>>> 161af865
+
 
 
 if __name__ == "__main__":
