#!/usr/bin/env python
"""run_crawl.py  ‒ минимальный веб‑краулер для первичного наполнения базы

Запускается контейнером после деплоя и рекурсивно обходит ссылки,
начиная с `CRAWL_START_URL` (или аргумента `--url`). Страницы
сохраняются в MongoDB (по умолчанию mongodb://root:changeme@mongo:27017,
можно переопределить переменной окружения `MONGO_URI`).

Поддерживает:
* загрузку и проверку `robots.txt`;
* разбор `sitemap.xml` и расширение начальной очереди ссылками из него;
* лёгкое расширение функциональности: расчёт эмбеддингов, Celery,
  дедубликация по MD5 и прочее.

Переменные окружения / CLI‑параметры
-----------------------------------
MONGO_URI          – строка подключения к Mongo ("mongodb://...").
CRAWL_START_URL    – стартовая точка обхода.
CRAWL_MAX_PAGES    – максимальное число страниц (по умолчанию 500).
CRAWL_MAX_DEPTH    – максимальная глубина (по умолчанию 3).
CRAWL_SITEMAP_URL  – явно указанный URL sitemap (по умолчанию /sitemap.xml).
CRAWL_IGNORE_ROBOTS – игнорировать `robots.txt` ("1"/"0").

Пример запуска вручную в контейнере:
$ python crawler/run_crawl.py --url "https://example.com" --max-pages 1000
"""

from __future__ import annotations

import argparse
import os
import sys
import time
import urllib.parse as urlparse
from collections import deque
from typing import Iterable, List, Set, Tuple, Callable

import requests
from bs4 import BeautifulSoup
from contextlib import contextmanager
from pymongo import MongoClient, UpdateOne
from redis import Redis
import structlog
from urllib import robotparser
import xml.etree.ElementTree as ET

from observability.logging import configure_logging


configure_logging()
logger = structlog.get_logger(__name__)

# ----------------------------- Константы ----------------------------- #
DEFAULT_MAX_PAGES: int = int(os.getenv("CRAWL_MAX_PAGES", "500"))
DEFAULT_MAX_DEPTH: int = int(os.getenv("CRAWL_MAX_DEPTH", "3"))
DEFAULT_START_URL: str | None = os.getenv("CRAWL_START_URL")
DEFAULT_MONGO_URI: str = os.getenv(
    "MONGO_URI", "mongodb://root:changeme@mongo:27017"
)
DEFAULT_SITEMAP_URL: str | None = os.getenv("CRAWL_SITEMAP_URL")
DEFAULT_IGNORE_ROBOTS: bool = os.getenv("CRAWL_IGNORE_ROBOTS", "0") == "1"
REDIS_PREFIX = os.getenv("STATUS_PREFIX", "crawl:")
r = Redis(host=os.getenv("REDIS_HOST", "redis"), port=int(os.getenv("REDIS_PORT", "6379")), decode_responses=True)

def _incr(key: str, delta: int = 1):
    try:
        r.incrby(REDIS_PREFIX + key, delta)
    except Exception:
        pass

def _set(key: str, value):
    try:
        r.set(REDIS_PREFIX + key, value)
    except Exception:
        pass

def on_crawler_start():
    _set("started_at", time.time())

@contextmanager
def mark_url(url: str):
    _incr("in_progress", 1)
    _incr("queued", -1)

    _set("last_url", url)
    try:
        yield
        _incr("done", 1)
    except Exception:
        _incr("failed", 1)
        raise
    finally:
        _incr("in_progress", -1)

HEADERS = {
    "User-Agent": (
        "Mozilla/5.0 (compatible; SiteLLM-VertebroCrawler/1.0; +https://example.com)"
    )
}
REQUEST_TIMEOUT = float(os.getenv("CRAWL_TIMEOUT", "10"))  # seconds
BATCH_SIZE = 50  # сколько документов пушим в Mongo за раз

# ------------------------- Вспомогательные функции ------------------- #

def fetch(url: str) -> Tuple[str | None, str | None]:
    """Скачивает страницу. Возвращает (html, content_type)."""
    try:
        resp = requests.get(url, headers=HEADERS, timeout=REQUEST_TIMEOUT)
        resp.raise_for_status()
        return resp.text, resp.headers.get("content-type", "")
    except Exception as exc:  # noqa: BLE001
        logger.warning("fetch failed", url=url, error=str(exc))
        return None, None


def extract_links(html: str, base_url: str) -> List[str]:
    """Вытаскивает все <a href="..."> и приводит к абсолютному URL."""
    soup = BeautifulSoup(html, "html.parser")
    links: list[str] = []
    for a in soup.find_all("a", href=True):
        href: str = a["href"]
        abs_url: str = urlparse.urljoin(base_url, href)
        # убираем якоря, query‑параметры можно оставить
        abs_url = abs_url.split("#")[0]
        if abs_url.startswith("http"):
            links.append(abs_url)
    return links


def get_robot_parser(start_url: str) -> robotparser.RobotFileParser:
    """Загружает и парсит robots.txt для домена."""
    robots_url = urlparse.urljoin(start_url, "/robots.txt")
    rp = robotparser.RobotFileParser()
    try:
        rp.set_url(robots_url)
        rp.read()
    except Exception as exc:  # noqa: BLE001
        logger.warning("robots.txt fetch failed", url=robots_url, error=str(exc))
    return rp


def parse_sitemap(sitemap_url: str) -> List[str]:
    """Возвращает список URL из sitemap.xml."""
    try:
        resp = requests.get(sitemap_url, headers=HEADERS, timeout=REQUEST_TIMEOUT)
        resp.raise_for_status()
        root = ET.fromstring(resp.text)
        return [
            loc.text.strip()
            for loc in root.findall(
                ".//{http://www.sitemaps.org/schemas/sitemap/0.9}loc"
            )
            if loc.text and loc.text.strip().startswith("http")
        ]
    except Exception as exc:  # noqa: BLE001
        logger.warning("sitemap fetch failed", url=sitemap_url, error=str(exc))
        return []


def crawl(
    start_url: str,
    *,
    max_pages: int = DEFAULT_MAX_PAGES,
    max_depth: int = DEFAULT_MAX_DEPTH,
    allowed_domain: str | None = None,
    robot_parser: robotparser.RobotFileParser | None = None,
    initial_urls: Iterable[str] | None = None,
) -> Iterable[Tuple[str, str, str]]:
    """BFS‑обход сайта (non‑blocking, без параллелизма).

    Yields:
        (url, html, content_type)
    """

    visited: Set[str] = set()
    queue: deque[Tuple[str, int]] = deque([(start_url, 0)])
    _incr("queued", 1)
    if initial_urls:
        for url in initial_urls:
            queue.append((url, 0))
            _incr("queued", 1)

    while queue and len(visited) < max_pages:
        url, depth = queue.popleft()
        if url in visited or depth > max_depth:
            continue
        if robot_parser and not robot_parser.can_fetch(HEADERS["User-Agent"], url):
            continue
        visited.add(url)

        with mark_url(url):
            html, ctype = fetch(url)
            if html is None:
                continue

            yield url, html, ctype

            # Ограничиваем домен, чтобы не уползти далеко
            if allowed_domain and urlparse.urlparse(url).netloc != allowed_domain:
                continue

            for link in extract_links(html, url):
                if link in visited:
                    continue
                if robot_parser and not robot_parser.can_fetch(
                    HEADERS["User-Agent"], link
                ):
                    continue
                queue.append((link, depth + 1))
                _incr("queued", 1)


# -------------------------- MongoDB utils ---------------------------- #

def get_mongo_collection(
    mongo_uri: str = DEFAULT_MONGO_URI,
    *,
    db_name: str = "crawler",
    collection_name: str = "pages",
):
    client = MongoClient(mongo_uri)
    return client[db_name][collection_name]


def store_batch(col, docs: List[dict]):  # noqa: ANN001
    """Upsert‑ит пачку документов."""
    requests_: list[UpdateOne] = []
    for doc in docs:
        requests_.append(
            UpdateOne({"url": doc["url"]}, {"$set": doc}, upsert=True)
        )
    if requests_:
        col.bulk_write(requests_)


# ------------------------------ run ---------------------------------- #

<<<<<<< HEAD
def run(
    url: str,
    *,
    max_pages: int = DEFAULT_MAX_PAGES,
    max_depth: int = DEFAULT_MAX_DEPTH,
    domain: str | None = None,
    mongo_uri: str = DEFAULT_MONGO_URI,
    progress_callback: Callable[[str], None] | None = None,
) -> None:
    """Запускает краулер."""
    if not url:
=======
    parser = argparse.ArgumentParser(description="Простой сайт‑краулер → MongoDB")
    parser.add_argument("--url", default=DEFAULT_START_URL, help="Start URL to crawl")
    parser.add_argument("--max-pages", type=int, default=DEFAULT_MAX_PAGES)
    parser.add_argument("--max-depth", type=int, default=DEFAULT_MAX_DEPTH)
    parser.add_argument(
        "--domain",
        help="Restrict crawl to this domain (по умолчанию домен стартового URL)",
    )
    parser.add_argument(
        "--mongo-uri",
        default=DEFAULT_MONGO_URI,
        help="MongoDB connection string (mongodb://user:pass@host:port)",
    )
    parser.add_argument(
        "--sitemap-url",
        default=DEFAULT_SITEMAP_URL,
        help="Explicit sitemap URL to seed from (по умолчанию /sitemap.xml)",
    )
    parser.add_argument(
        "--ignore-robots",
        action="store_true",
        default=DEFAULT_IGNORE_ROBOTS,
        help="Ignore robots.txt rules",
    )
    args = parser.parse_args()

    if not args.url:
>>>>>>> 47c700ac
        sys.exit("❌ Need --url or set CRAWL_START_URL")

    domain = domain or urlparse.urlparse(url).netloc

    logger.info(
        "crawler started",
        url=url,
        depth=max_depth,
        pages=max_pages,
    )

    col = get_mongo_collection(mongo_uri)
    buffer: list[dict] = []

    on_crawler_start()

    robot = None if args.ignore_robots else get_robot_parser(args.url)
    sitemap_url = args.sitemap_url or urlparse.urljoin(args.url, "/sitemap.xml")
    initial_urls = parse_sitemap(sitemap_url)

    try:
        for page_url, html, ctype in crawl(
            url,
            max_pages=max_pages,
            max_depth=max_depth,
            allowed_domain=domain,
            robot_parser=robot,
            initial_urls=initial_urls,
        ):
            logger.info("page fetched", url=page_url)
            buffer.append(
                {
                    "url": page_url,
                    "content_type": ctype,
                    "html": html,
                    "ts": time.time(),
                }
            )
            if progress_callback:
                progress_callback(page_url)
            if len(buffer) >= BATCH_SIZE:
                store_batch(col, buffer)
                buffer.clear()
        # финальный слив
        if buffer:
            store_batch(col, buffer)

        logger.info("crawl complete", pages=max_pages)
    except KeyboardInterrupt:
        logger.warning("interrupted by user, flushing buffer")
        if buffer:
            store_batch(col, buffer)


# ------------------------------ main --------------------------------- #

def main() -> None:  # noqa: D401
    """CLI‑входная точка."""

    parser = argparse.ArgumentParser(description="Простой сайт‑краулер → MongoDB")
    parser.add_argument("--url", default=DEFAULT_START_URL, help="Start URL to crawl")
    parser.add_argument("--max-pages", type=int, default=DEFAULT_MAX_PAGES)
    parser.add_argument("--max-depth", type=int, default=DEFAULT_MAX_DEPTH)
    parser.add_argument(
        "--domain",
        help="Restrict crawl to this domain (по умолчанию домен стартового URL)",
    )
    parser.add_argument(
        "--mongo-uri",
        default=DEFAULT_MONGO_URI,
        help="MongoDB connection string (mongodb://user:pass@host:port)",
    )
    args = parser.parse_args()

    run(
        args.url,
        max_pages=args.max_pages,
        max_depth=args.max_depth,
        domain=args.domain,
        mongo_uri=args.mongo_uri,
    )


if __name__ == "__main__":
    main()<|MERGE_RESOLUTION|>--- conflicted
+++ resolved
@@ -235,7 +235,6 @@
 
 # ------------------------------ run ---------------------------------- #
 
-<<<<<<< HEAD
 def run(
     url: str,
     *,
@@ -247,35 +246,6 @@
 ) -> None:
     """Запускает краулер."""
     if not url:
-=======
-    parser = argparse.ArgumentParser(description="Простой сайт‑краулер → MongoDB")
-    parser.add_argument("--url", default=DEFAULT_START_URL, help="Start URL to crawl")
-    parser.add_argument("--max-pages", type=int, default=DEFAULT_MAX_PAGES)
-    parser.add_argument("--max-depth", type=int, default=DEFAULT_MAX_DEPTH)
-    parser.add_argument(
-        "--domain",
-        help="Restrict crawl to this domain (по умолчанию домен стартового URL)",
-    )
-    parser.add_argument(
-        "--mongo-uri",
-        default=DEFAULT_MONGO_URI,
-        help="MongoDB connection string (mongodb://user:pass@host:port)",
-    )
-    parser.add_argument(
-        "--sitemap-url",
-        default=DEFAULT_SITEMAP_URL,
-        help="Explicit sitemap URL to seed from (по умолчанию /sitemap.xml)",
-    )
-    parser.add_argument(
-        "--ignore-robots",
-        action="store_true",
-        default=DEFAULT_IGNORE_ROBOTS,
-        help="Ignore robots.txt rules",
-    )
-    args = parser.parse_args()
-
-    if not args.url:
->>>>>>> 47c700ac
         sys.exit("❌ Need --url or set CRAWL_START_URL")
 
     domain = domain or urlparse.urlparse(url).netloc
