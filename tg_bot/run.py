--- conflicted
+++ resolved
@@ -10,31 +10,15 @@
 from aiogram import Bot, Dispatcher
 import structlog
 
-<<<<<<< HEAD
 from observability.logging import configure_logging
-=======
-
-def configure_logging() -> None:
-    logging.basicConfig(level=logging.INFO, format="%(message)s")
-    structlog.configure(
-        processors=[structlog.processors.JSONRenderer()],
-        logger_factory=structlog.stdlib.LoggerFactory(),
-    )
-
->>>>>>> b155e54f
 
 configure_logging()
 logger = structlog.get_logger(__name__)
 
 TOKEN = os.getenv("TELEGRAM_BOT_TOKEN", "").strip()
 if not TOKEN:
-<<<<<<< HEAD
     logger.warning("[telegram] TELEGRAM_BOT_TOKEN is empty — bot disabled")
     sys.exit(0)
-=======
-    logger.error("[telegram] TELEGRAM_BOT_TOKEN is empty — bot disabled")
-    sys.exit(1)
->>>>>>> b155e54f
 
 from .bot import setup
 from .config import get_settings
