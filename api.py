"""FastAPI routers for interacting with the LLM and crawler."""

from pathlib import Path
import subprocess
import sys

from fastapi import APIRouter, Request, HTTPException, BackgroundTasks
from fastapi.responses import ORJSONResponse, StreamingResponse
import asyncio

import redis.asyncio as redis

import structlog

from backend import llm_client
from backend.crawler_reporting import Reporter, CHANNEL
from backend.settings import settings as backend_settings

from models import LLMResponse, LLMRequest, RoleEnum
from mongo import NotFound
from pydantic import BaseModel

from core.status import status_dict

logger = structlog.get_logger(__name__)

llm_router = APIRouter(
    prefix="/llm",
    tags=["llm"],
    responses={
        200: {"description": "LLM response"},
        404: {"description": "Can't find specified sessionId"},
        500: {"description": "Internal Server Error"},
    },
)

crawler_router = APIRouter(
    prefix="/crawler",
    tags=["crawler"],
)


@llm_router.post("/ask", response_class=ORJSONResponse, response_model=LLMResponse)
async def ask_llm(request: Request, llm_request: LLMRequest) -> ORJSONResponse:
    """Return a response from the language model for the given session.

    Parameters
    ----------
    request:
        Incoming request used to access application state.
    llm_request:
        Input payload specifying the ``session_id``.

    Returns
    -------
    ORJSONResponse
        JSON response containing the assistant reply under ``text``.
    """
    mongo_client = request.state.mongo
    logger.info("ask", session=str(llm_request.session_id))
    context = []

    try:
        preset = [
            {"role": message.role, "content": message.text}
            async for message in mongo_client.get_context_preset(
                request.state.context_presets_collection
            )
        ]
    except NotFound:
        logger.warning(
            "preset not found", session=str(llm_request.session_id)
        )
        raise HTTPException(status_code=404, detail="Preset not found")
    try:
        async for message in mongo_client.get_sessions(
            request.state.contexts_collection, str(llm_request.session_id)
        ):
            context.append({"role": str(message.role), "content": message.text})
    except NotFound:
        logger.warning(
            "session not found", session=str(llm_request.session_id)
        )
        raise HTTPException(status_code=404, detail="Can't find specified sessionId")

    if not context:
        raise HTTPException(status_code=400, detail="No conversation history provided")

    if context[-1]["role"] == RoleEnum.assistant:
        logger.error(
            "incorrect session state", session=str(llm_request.session_id)
        )
        raise HTTPException(
            status_code=400, detail="Last message role cannot be assistant"
        )

    response = await request.state.llm.respond(context, preset)
    logger.info("llm answered", length=len(response[-1].text))

    return ORJSONResponse(LLMResponse(text=response[-1].text).model_dump())


@llm_router.get("/chat")
async def chat(question: str) -> StreamingResponse:
    """Stream tokens from the language model using server-sent events.

    Parameters
    ----------
    question:
        Text sent as a query parameter. Example: ``/chat?question=hi``.
    """

    logger.info("chat", question=question)

    async def event_stream():
        async for token in llm_client.generate(question):
            yield f"data: {token}\n\n"

    headers = {"X-Model-Name": "vikhr-gpt-8b-it"}
    response = StreamingResponse(event_stream(), media_type="text/event-stream", headers=headers)
    return response


<<<<<<< HEAD
class CrawlRequest(BaseModel):
    start_url: str
    max_pages: int = 500
    max_depth: int = 3


crawler_router = APIRouter(prefix="/crawler", tags=["crawler"])


def _spawn_crawler(start_url: str, max_pages: int, max_depth: int) -> None:
    script = Path(__file__).resolve().parent / "crawler" / "run_crawl.py"
    cmd = [
        sys.executable,
        str(script),
        "--url",
        start_url,
        "--max-pages",
        str(max_pages),
        "--max-depth",
        str(max_depth),
    ]
    subprocess.Popen(cmd)


@crawler_router.post("/run", status_code=202)
async def run_crawler(req: CrawlRequest, background_tasks: BackgroundTasks) -> dict[str, str]:
    """Start the crawler in a background task."""

    background_tasks.add_task(
        _spawn_crawler, req.start_url, req.max_pages, req.max_depth
    )
    return {"status": "started"}


@crawler_router.get("/status")
async def crawler_status() -> dict[str, object]:
    """Return current crawler and database status."""

    return status_dict()
=======
@crawler_router.get("/status", response_class=ORJSONResponse)
async def crawler_status() -> ORJSONResponse:
    """Return current crawler progress for all jobs."""

    reporter = Reporter()
    data = await asyncio.to_thread(reporter.get_all)
    return ORJSONResponse(data)


@crawler_router.get("/stream")
async def crawler_stream() -> StreamingResponse:
    """Stream crawler progress updates via Server-Sent Events."""

    redis_conn = redis.from_url(backend_settings.redis_url)
    pubsub = redis_conn.pubsub()
    await pubsub.subscribe(CHANNEL)

    async def event_stream():
        try:
            async for message in pubsub.listen():
                if message.get("type") != "message":
                    continue
                data = message.get("data")
                if isinstance(data, bytes):
                    data = data.decode()
                yield f"data: {data}\n\n"
        finally:
            await pubsub.unsubscribe(CHANNEL)
            await pubsub.close()
            await redis_conn.close()

    return StreamingResponse(event_stream(), media_type="text/event-stream")
>>>>>>> 291f387d
<|MERGE_RESOLUTION|>--- conflicted
+++ resolved
@@ -121,7 +121,6 @@
     return response
 
 
-<<<<<<< HEAD
 class CrawlRequest(BaseModel):
     start_url: str
     max_pages: int = 500
@@ -160,38 +159,4 @@
 async def crawler_status() -> dict[str, object]:
     """Return current crawler and database status."""
 
-    return status_dict()
-=======
-@crawler_router.get("/status", response_class=ORJSONResponse)
-async def crawler_status() -> ORJSONResponse:
-    """Return current crawler progress for all jobs."""
-
-    reporter = Reporter()
-    data = await asyncio.to_thread(reporter.get_all)
-    return ORJSONResponse(data)
-
-
-@crawler_router.get("/stream")
-async def crawler_stream() -> StreamingResponse:
-    """Stream crawler progress updates via Server-Sent Events."""
-
-    redis_conn = redis.from_url(backend_settings.redis_url)
-    pubsub = redis_conn.pubsub()
-    await pubsub.subscribe(CHANNEL)
-
-    async def event_stream():
-        try:
-            async for message in pubsub.listen():
-                if message.get("type") != "message":
-                    continue
-                data = message.get("data")
-                if isinstance(data, bytes):
-                    data = data.decode()
-                yield f"data: {data}\n\n"
-        finally:
-            await pubsub.unsubscribe(CHANNEL)
-            await pubsub.close()
-            await redis_conn.close()
-
-    return StreamingResponse(event_stream(), media_type="text/event-stream")
->>>>>>> 291f387d
+    return status_dict()