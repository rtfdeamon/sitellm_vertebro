--- conflicted
+++ resolved
@@ -173,12 +173,9 @@
     widget_url: str | None = None
     debug_enabled: bool | None = None
     debug_info_enabled: bool | None = True
-<<<<<<< HEAD
     bitrix_enabled: bool | None = None
     bitrix_webhook_url: str | None = None
-=======
     knowledge_image_caption_enabled: bool | None = True
->>>>>>> f800a416
 
     model_config = ConfigDict(
         json_schema_extra={
